--- conflicted
+++ resolved
@@ -1,10 +1,6 @@
 {
   "name": "homebridge-config-ui-x",
-<<<<<<< HEAD
-  "version": "3.0.0-10",
-=======
-  "version": "2.7.1",
->>>>>>> 43d86cf5
+  "version": "3.0.0-11",
   "description": "Configuration UI plugin for Homebridge",
   "license": "MIT",
   "keywords": [
