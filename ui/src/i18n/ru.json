{
    "accessories.button_add_room": "Добавить комнату",
    "accessories.button_create_room": "Создать комнату",
    "accessories.button_toggle_hidden": "Скрытые аксессуары",
    "accessories.button_toggle_layout_lock": "Заблокировать оформление",
    "accessories.control.default_room": "Комната по умолчанию",
    "accessories.control.label_auto": "Авто",
    "accessories.control.label_away": "Вне дома",
    "accessories.control.label_batteryservice_charging": "Зарядка",
    "accessories.control.label_batteryservice_notchargeable": "От батареи",
    "accessories.control.label_batteryservice_notcharging": "Не заряжается",
    "accessories.control.label_brightness": "Яркость",
    "accessories.control.label_closed": "Закрыто",
    "accessories.control.label_closing": "Закрывается",
    "accessories.control.label_cool": "Охлаждение",
    "accessories.control.label_default_running_time": "Время работы по умолчанию",
    "accessories.control.label_fan": "Вентилятор",
    "accessories.control.label_heat": "Нагрев",
    "accessories.control.label_home": "Дома",
    "accessories.control.label_jammed": "Заклинило",
    "accessories.control.label_light": "Свет",
    "accessories.control.label_locked": "Закрыто",
    "accessories.control.label_mute": "Беззвучный",
    "accessories.control.label_night": "Ночь",
    "accessories.control.label_not_mute": "Со звуком",
    "accessories.control.label_off": "Выкл.",
    "accessories.control.label_on": "Вкл.",
    "accessories.control.label_open": "Открыто",
    "accessories.control.label_opening": "Открывается",
    "accessories.control.label_rotation_speed": "Скорость вращения",
    "accessories.control.label_running": "Запущено",
    "accessories.control.label_set_to": "Установить на",
    "accessories.control.label_speaker_volume": "Громкость",
    "accessories.control.label_stopped": "Остановлено",
    "accessories.control.label_target": "Цель",
    "accessories.control.label_target_temperature": "Заданная температура",
    "accessories.control.label_triggered": "Сработало",
    "accessories.control.label_unknown": "Неизвестный",
    "accessories.control.label_unlocked": "Открыто",
    "accessories.control.not_supported": "Не поддерживается",
    "accessories.label_hide_this_accessory": "Скрыть этот аксессуар",
    "accessories.label_name": "Название",
    "accessories.label_room_name": "Название комнаты",
    "accessories.label_show_on_dashboard": "Отобразить на панели виджетов",
    "accessories.layout_locked": "Оформление заблокировано",
    "accessories.layout_unlocked": "Оформление разблокировано",
    "accessories.message_for_more_information": "чтобы получить больше информации",
    "accessories.message_must_use_insecure_mode": "Чтобы управлять своими аксессуарами, Вы должны запустить Homebridge <strong>в небезопасном</strong> режиме.",
    "accessories.message_please_see": "Пожалуйста, посмотрите",
    "accessories.message_rooms_not_appear_in_homekit": "Созданные здесь комнаты не появятся в HomeKit, они предназначены для организации аксессуаров в Homebridge Config UI X.",
    "accessories.title_accessories": "аксессуары",
    "accessories.title_accessory_control_disabled": "Управление аксессуарами отключено",
    "accessories.title_create_new_room": "Создать новую комнату",
    "backup.button_download_backup_archive": "Скачать архив",
    "backup.button_restore_backup": "Восстановить",
    "backup.label_choose_backup_file_to_restore": "Выберите файл резервной копии для восстановления...",
    "backup.label_uploading": "Загрузка...",
    "backup.message_backup_archive_created": "Резервная копия создана",
    "backup.message_backup_download_failed": "Ошибка резервного копирования",
    "backup.message_backup_help_one": "Создайте и загрузите резервную копию всей Вашей среды Homebridge. В процессе резервирования будет создана копия всего содержимого директории хранения Homebridge, которую впоследствии Вы сможете восстановить на любой платформе, поддерживающей Homebridge Config UI X.",
    "backup.message_backup_help_two": "Плагины, не размещенные в npm, или плагины, установленные непосредственно из GitHub, не будут скопированы или восстановлены.",
    "backup.message_backup_restored": "Резервная копия восстановлена",
    "backup.message_backup_warning": "Архивы резервных копий содержат конфиденциальную информацию и не должны передаваться другим лицам.",
    "backup.message_restore_failed": "Ошибка восстановления из резервной копии",
<<<<<<< HEAD
    "backup.message_restore_help_one": "Восстановите резервную копию, созданную ранее с помощью Homebridge Config UI X. Ваша конфигурация Homebridge, кэшированные аксессуары, сопряжение с HomeKit и учетные записи пользователей Homebridge Config UI X будут восстановлены. Все плагины Homebridge, которые Вы установили, также будут загружены из репозитория npm.",
=======
    "backup.message_restore_help_one": "Восстановите резервную копию, созданную ранее с помощью Homebridge Config UI X. Ваша конфигурация Homebridge, кэшированные аксессуары, сопряжение с HomeKit и учетные записи пользователей Homebridge Config UI X будут восстановлены. Все плагины Homebridge, которые Вы установили, также будут загружены из репозитария npm.",
>>>>>>> 5d55494e
    "backup.message_restore_help_two": "Вам нужно будет войти в Homebridge Config UI X после восстановления с использованием учетных данных из восстановленного инстанса.",
    "backup.message_restore_warning": "Восстановление из резервной копии необратимо перезапишет текущую конфигурацию Homebridge.",
    "backup.title_backup": "Резервное копирование",
    "backup.title_backup_restore": "Резерв. копия / Восстановить",
    "backup.title_restore": "Восстановить",
    "config.button_backup": "Резервная копия",
    "config.button_restore": "Восстановить",
    "config.restore.button_remote_all_backups": "Удалить все резервные копии",
    "config.restore.message_copy_to_editor": "Копировать в редактор",
    "config.restore.message_no_backups": "Нет резервных копий",
    "config.restore.title_restore_homebridge_backup": "Восстановление конфигурация Homebridge из резервной копии",
    "config.restore.toast_backups_deleted": "Все резервные копии удалены",
    "config.restore.toast_failed_to_delete_backups": "Не удалось удалить резервные копии",
    "config.restore.toast_failed_to_load_backups": "Не удалось загрузить резервные копии",
    "config.title_config": "редактор конфигурации",
    "config.toast_click_save_to_confirm_backup_restore": "Нажмите «Сохранить», чтобы подтвердить, что Вы хотите восстановить эту резервную копию.",
    "config.toast_config_accessory_must_be_array": "аксессуары должны быть массивом []",
    "config.toast_config_bridge_missing": "Настройки моста отсутствуют",
    "config.toast_config_invalid_json": "Конфигурация содержит недопустимый JSON",
    "config.toast_config_platform_must_be_array": "платформы должны быть массивом []",
    "config.toast_config_saved": "Конфигурация сохранена ",
    "config.toast_config_username_format_error": "Имя пользователя должно быть в виде 6 пар шестнадцатеричных символов, разделенных двоеточиями (A-F 0-9)",
    "config.toast_failed_to_save_config": "Не удалось сохранить конфигурацию",
    "config.toast_title_backup_loaded": "Резервная копия загружена",
    "config.toast_title_config_error": "Ошибка конфигурации",
    "config.toast_title_config_syntax_error": "Ошибка синтаксиса файла конфигурации",
    "form.button_cancel": "Отмена",
    "form.button_close": "Закрыть",
    "form.button_delete": "Удалить",
    "form.button_edit": "Редактировать",
    "form.button_save": "Сохранить",
    "login.button_login": "Войти",
    "login.label_2fa_code": "Код ДФА",
    "login.label_password": "Пароль",
    "login.label_username": "Имя пользователя",
    "login.message_invalid_2fa_code": "Введенный код неверен или срок его действия истек.",
    "login.message_invalid_username_or_password": "Неверное имя пользователя и пароль.",
    "login.title_login": "Войти",
    "menu.docker.label_restart_container": "Перезапуск контейнера",
    "menu.docker.label_settings": "Настройки",
    "menu.docker.label_startup_script": "Скрипт запуска",
    "menu.docker.label_terminal": "Терминал",
    "menu.label_accessories": "Аксессуары",
    "menu.label_config": "Конфигурация",
    "menu.label_plugins": "Плагины",
    "menu.label_status": "Статус",
    "menu.label_ui_settings": "Настройки интерфейса",
    "menu.linux.label_restart_server": "Перезапустить сервер",
    "menu.linux.label_shutdown_server": "Завершение работы сервера",
    "menu.linux.label_terminal": "Терминал",
    "menu.tooltip_logout": "Выход",
    "menu.tooltip_restart": "Перезапуск",
    "menu.tooltip_user_accounts": "Пользователи",
    "menu.tooltip_view_logs": "Просмотр лога",
    "platform.docker.restart_container.message_run_with_restart_always": "Убедитесь, что Вы запускаете контейнер Docker с параметрами <strong>--restart=always</strong>",
    "platform.docker.restart_container.message_server_taking_long_time_to_restart": "Перезапуск контейнера занимает много времени. Вам может потребоваться вручную открыть контейнер Docker.",
    "platform.docker.restart_container.title_restarting": "Перезапуск контейнера Docker",
    "platform.docker.restart_container.toast_container_restarted": "Контейнер Docker перезапущен",
    "platform.docker.settings.button_restart_required": "Требуется перезапуск",
    "platform.docker.settings.message_env_warning": "Изменение этих значений изменит соответствующие переменные среды, которые Вы, возможно, установили с помощью команды \"docker run\".",
    "platform.docker.settings.message_image_upgrade_required": "Пожалуйста, обновите контейнер oznu / homebridge до последней версии.",
    "platform.docker.settings.title_settings": "Настройки",
    "platform.docker.settings.toast_container_restart_required": "Требуется перезапуск контейнера",
    "platform.docker.settings.toast_title_settings_saved": "Настройки сохранены",
    "platform.docker.startup_script.message_script_help": "Этот скрипт будет выполняться каждый раз при запуске контейнера Docker. Вы можете использовать это для установки любых дополнительных пакетов, которые могут понадобиться Вашим плагинам, например, ffmpeg или libpcap-dev.",
    "platform.docker.startup_script.toast_restart_required": "Вам необходимо перезапустить этот контейнер, чтобы изменения вступили в силу.",
    "platform.docker.startup_script.toast_script_must_use_hashbang": "Код скрипта должен начинаться с #!/bin/sh",
    "platform.docker.startup_script.toast_title_script_error": "Ошибка скрипта",
    "platform.docker.startup_script.toast_title_script_saved": "Скрипт автозагрузки сохранен",
    "platform.linux.restart.confirmation": "Вы уверены, что хотите перезагрузить операционную систему?",
    "platform.linux.restart.message_please_wait_while_server_restarts": "Подождите, эта страница будет автоматически обновлена, после запуска Homebridge.",
    "platform.linux.restart.message_server_taking_long_time_to_restart": "Перезагрузка сервера занимает много времени. Возможно, Вам придется вручную перезапустить сервер.",
    "platform.linux.restart.title_restarting_server": "Перезапуск сервера",
    "platform.linux.restart.toast_server_restart_error": "Произошла ошибка отправки команды перезагрузки на сервер",
    "platform.linux.restart.toast_server_restarted": "Сервер перезагружен",
    "platform.linux.restart.toast_server_taking_long_time_to_come_online": "Перезапуск сервера занимает много времени",
    "platform.linux.shutdown.confirmation": "Вы уверены, что хотите выключить сервер?",
    "platform.linux.shutdown.message_server_will_power_down": "Сервер скоро отключится.",
    "platform.linux.shutdown.title_shutting_down_server": "Выключение сервера",
    "plugins.button_install": "Установить",
    "plugins.button_settings": "Настройки",
    "plugins.button_uninstall": "Удалить",
    "plugins.button_update": "Обновить",
    "plugins.button_upgrade": "Обновить",
    "plugins.label_certified_plugin": "Сертифицированный плагин",
    "plugins.manage.button_restart_now": "Перезапустить Homebridge прямо сейчас",
    "plugins.manage.label_homebridge_upgraded": "Homebridge обновлен",
    "plugins.manage.label_install": "Установка",
    "plugins.manage.label_installed": "Плагин установлен",
    "plugins.manage.label_manual_update_required": "Требуется обновление вручную",
    "plugins.manage.label_online_updates_not_supported_on_windows": "Онлайн обновления не поддерживаются в Windows. Вам необходимо обновить Homebridge Config UI X вручную после остановки службы Homebridge.",
    "plugins.manage.label_uninstall": "Удаление",
    "plugins.manage.label_uninstalled": "Плагин удален",
    "plugins.manage.label_update": "Обновление",
    "plugins.manage.label_updated": "Обновлено",
    "plugins.manage.label_upgrade": "Обновление",
    "plugins.manage.message_restart_required": "Требуется перезагрузка и обновление",
    "plugins.manage.message_restart_required_reason": "После установки новой версии Вам необходимо перезапустить Homebridge и <strong>обновить страницу</strong>, чтобы убедиться, что у Вас установлена последняя версия клиента.",
    "plugins.manage.message_thanks_for_upgrading_ui": "Благодарим за установку последней версии Homebridge Config UI X.",
    "plugins.manage.message_uninstall_remove_config_required": "Если Вы навсегда удаляете этот плагин, убедитесь, что Вы удалили все настройки для этого плагина в config.json перед перезапуском Homebridge.",
    "plugins.manage.message_uninstall_remove_confirmation": "Вы уверены, что хотите удалить {{ pluginName }}?",
    "plugins.manage.message_uninstall_remove_plugin_config": "Удалить настройки плагина?",
    "plugins.node_update.are_you_sure_you_want_to_update": "Вы уверены, что хотите обновить {{ pluginName }}?",
    "plugins.node_update.homebridge_node_version_too_low": "Homebridge v{{latestVersion}} требуется Node.js v{{minVersion}} или новее. В настоящее время Вы используете Node.js {{ installedVersion }}.",
    "plugins.node_update.node_version_too_low": "Плагин {{ pluginName }} рекомендуется запускать используя Node.js v{{ minVersion }} или новее. В настоящее время Вы используете Node.js {{ installedVersion }}.",
    "plugins.node_update.title": "Версия Node.js",
    "plugins.node_update.update_anyway": "Обновить в любом случае",
    "plugins.node_update_homebridge_upgrade_and_try_again": "Пожалуйста, обновите Node.js перед обновлением Homebridge.",
    "plugins.placeholder_search_plugin": "Поиск плагинов для установки...",
    "plugins.settings.custom.homebridge-gsh.label_account_linked": "Аккаунт привязан",
    "plugins.settings.custom.homebridge-gsh.label_link_account": "Привязать аккаунт",
    "plugins.settings.custom.homebridge-gsh.label_unlink_account": "Отвязать аккаунт",
    "plugins.settings.custom.homebridge-gsh.message_about": "Плагин <strong>Homebridge Google Smart Home</strong> позволяет управлять аксессуарами Homebridge с помощью умной колонки с поддержкой Google Home или мобильного приложения Google Home.",
    "plugins.settings.custom.homebridge-gsh.message_account_link_required": "Чтобы включить эту функцию, Вы должны войти в свой аккаунт Google или GitHub; убедитесь, что Вы используете тот же аккаунт при добавлении Homebridge action в мобильном приложении Google Home.",
    "plugins.settings.custom.homebridge-gsh.message_homebridge_restart_required": "Требуется перезапуск Homebridge, чтобы изменения вступили в силу.",
    "plugins.settings.title_settings": "Настройки",
    "plugins.settings.toast_plugin_config_saved": "Конфигурация плагина сохранена",
    "plugins.settings.toast_restart_required": "Перезапустите Homebridge, чтобы изменения вступили в силу.",
    "plugins.status_installed": "Установлен",
    "plugins.status_not_installed": "Не установлен",
    "plugins.status_update_available": "Доступно обновление",
    "plugins.toast_failed_to_load_plugins": "Не удалось загрузить плагины",
    "plugins.tooltip_update_plugin_to": "Обновить плагин до v{{latestVersion}}",
    "reset.accessories_will_may_need_to_be_reconfigured": "После выполнения этого действия некоторые аксессуары, возможно, потребуется перенастроить в HomeKit или повторно добавить в Вашу автоматизацию.",
    "reset.button_reset_homebridge_now": "Сбросить Homebridge прямо сейчас",
    "reset.label_reset_homebridge": "сброс Homebridge",
    "reset.message_accessory_config_will_not_be_changed": "Остальная часть Вашего файла конфигурации не будет изменена. Если Homebridge не запускается из-за ошибки файла конфигурации, сброс это не исправит.",
    "reset.message_action_is_irreversible": "Это действие необратимо. Пожалуйста, внимательно прочитайте, прежде чем продолжить.",
    "reset.message_all_automations_will_be_reset": "Все автоматизации будут нуждаться в перенастройке после перезагрузки.",
    "reset.message_force_restart_hb_help_text": "Используйте это действие, чтобы заставить службу hb-service выполнить полный перезапуск.",
    "reset.message_need_to_remove_homebridge_accessory_from_home_app": "Вам нужно будет удалить существующий аксессуар Homebridge из приложения «Дом» вручную.",
    "reset.message_remove_cached_accessories": "Это действие удалит все кэшированные аксессуары из Вашего Homebridge инстанса.",
    "reset.message_remove_cached_accessories_single": "Удалите аксессуар из кэша аксессуаров.",
    "reset.message_remove_cached_accessories_single_warning": "Используйте с осторожностью. Удаление некоторых кэшированных аксессуаров может иметь непредвиденные последствия.",
    "reset.message_reset_will_unpair_from_homekit": "Сброс приведет к разрыву пары этого инстанса Homebridge и Apple HomeKit.",
    "reset.message_unpair_bridges_cameras_tv_external_accessories": "Это действие позволит разорвать пару с выбранными мостами / камерами / телевизорами или другими внешними аксессуарами.",
    "reset.message_your_homebridge_username_will_be_changed": "Имя пользователя и PIN-код Вашего Homebridge будут изменены.",
    "reset.title_clear_cache": "Очистить кэш",
    "reset.title_clear_cached_accessories": "Очистить кэшированные аксессуары",
    "reset.title_clear_cached_accessories_single": "Удалить кэшированный аксессуар",
    "reset.title_force_restart_hb_service": "Принудительно перезапустить службу",
    "reset.title_force_restart_hb_service_short": "Перезапустить службу",
    "reset.title_reset": "Сброс",
    "reset.title_reset_homebridge_accessory": "Сброс аксессуара Homebridge",
<<<<<<< HEAD
    "reset.title_unpair_bridges_cameras_tv_external_accessories": "Разорвать пару с мостами / камерами / телевизорами / внешними аксессуарами",
=======
    "reset.title_unpair_bridges_cameras_tv_external_accessories": "Разорвать пару с Мостами / Камерами / Телевизорами / Внешними Аксессуарами",
>>>>>>> 5d55494e
    "reset.title_warning": "Предупреждение",
    "reset.toast_accessory_reset": "Сброс аксессуаров Homebridge",
    "reset.toast_cached_accessory_removed": "Кэшированный аксессуар удален.",
    "reset.toast_clear_cached_accessories_success": "Перезапуск Homebridge и очистка кэша аксессуаров.",
    "reset.toast_failed_to_delete_cached_accessory": "Не удалось удалить аксессуар.",
    "reset.toast_failed_to_reset": "Не удалось перезагрузить Homebridge. Смотрите лог.",
    "reset.toast_removing_cached_accessory_please_wait": "Удаление аксессуара из кэша, пожалуйста, подождите...",
    "restart.label_restart_command_executed": "Выполнена команда перезапуска",
    "restart.message_please_wait_while_server_restarts": "Пожалуйста, подождите, эта страница будет автоматически обновлена после запуска сервера.",
    "restart.message_server_is_taking_long_time_to_restart": "Перезагрузка сервера занимает много времени. Возможно, Вам придется вручную перезапустить Homebridge.",
    "restart.title_restart": "Перезапуск Homebridge",
    "restart.toast_server_restart_error": "Произошла ошибка отправки команды перезагрузки на сервер",
    "restart.toast_server_restarted": "Сервер перезагружен",
    "restart.toast_sever_restart_timeout": "Запуск сервера занимает слишком много времени.",
    "settings.manage_cache.help": "Если аксессуар, которого у Вас больше нет, все еще отображается в HomeKit, возможно, Вам придется удалить его из кэша. Вы можете выбрать удаление одного аксессуара из кэша или удалить все кэшированные аксессуары.",
    "settings.reset.help": "Если у Вас возникли проблемы с сопряжением Homebridge или внешнего аксессуара, такого как камера или телевизор, с HomeKit, возможно, Вам потребуется разорвать пару или сбросить инстанс Homebridge.",
    "settings.title_actions": "Действия",
    "settings.title_environment_variables": "Переменные среды",
    "settings.title_manage_cached_accessories": "Управление кэшированными аксессуарами",
    "settings.title_startup_options": "Пареметры запуска",
    "status.cpu.label_load": "Загрузка",
    "status.cpu.label_temp": "Температура",
    "status.cpu.title_cpu": "Процессор",
    "status.homebridge.label_checking_for_updates": "Проверка обновлений...",
    "status.homebridge.label_up_to_date": "Актуальная версия",
    "status.homebridge.label_update_available": "Доступно обновление {{latestVersion}} ",
    "status.homebridge.label_version": "Версия",
    "status.memory.label_available": "Свободно",
    "status.memory.label_total": "Всего",
    "status.memory.label_used": "Использовано",
    "status.memory.title_memory": "Память",
    "status.message_code_scan_instructions": "Отсканируйте этот код с помощью камеры iOS устройства, чтобы добавить в приложение \"Дом\".",
    "status.plugins_out_of_date": "Плагины устарели",
    "status.services.label_console": "Консоль",
    "status.services.label_listening_on_port": "Порт: {{port}}",
    "status.services.label_not_running": "Не запущен",
    "status.services.label_running": "Работает",
    "status.services.label_running_on_port": "Порт: {{port}}",
    "status.services.title_services": "Сервисы",
    "status.title_server_status": "Статус сервера",
    "status.uptime.label_days": "Дней",
    "status.uptime.label_hours": "Часов",
    "status.uptime.label_minutes": "Минут",
    "status.uptime.title_uptime": "Время непрерывной работы",
    "status.widget.accessories.label_choose_accessories_to_display": "Выберите аксессуары для отображения в виджете на вкладке Аксессуары.",
    "status.widget.add.label_homebridge_status": "Статус Homebridge",
    "status.widget.add.label_pairing_code": "Код сопряжения",
    "status.widget.homebridgestatus.label_port": "Не показывать используемый порт",
    "status.widget.label_add_widget": "Добавить виджет",
    "status.widget.label_clock": "Часы",
    "status.widget.label_clock_dateformat": "Формат даты",
    "status.widget.label_clock_timeformat": "Формат времени",
    "status.widget.label_font_size": "Размер шрифта",
    "status.widget.label_font_weight": "Толщина шрифта",
    "status.widget.label_hide_on_mobile": "Скрыть в компактном виде (мобильные дисплеи)",
    "status.widget.label_homebridge_logs": "Лог Homebridge",
    "status.widget.label_layout_locked": "Оформление заблокировано",
    "status.widget.label_lock_layout": "Заблокировать оформление",
    "status.widget.label_no_additional_widgets": "Нет доступных дополнительных виджетов",
    "status.widget.label_remove_widget": "Удалить виджет",
    "status.widget.label_reset_layout": "Сброс оформления",
    "status.widget.label_systeminfo": "Информация о системе",
    "status.widget.label_unlock_layout": "Разблокировать оформление",
    "status.widget.label_widget_has_no_options": "У этого виджета нет опций",
    "status.widget.systeminfo.label_config_path": "Файл конфигурации",
    "status.widget.systeminfo.label_docker": "Docker",
    "status.widget.systeminfo.label_hostname": "Имя хоста",
    "status.widget.systeminfo.label_ipv4": "IPv4",
    "status.widget.systeminfo.label_ipv6": "IPv6",
    "status.widget.systeminfo.label_nodejs_version": "Версия Node.js",
    "status.widget.systeminfo.label_npm_version": "Версия Npm",
    "status.widget.systeminfo.label_os": "ОС",
    "status.widget.systeminfo.label_plugin_path": "Директория плагинов",
    "status.widget.systeminfo.label_service_mode": "Сервисный режим",
    "status.widget.systeminfo.label_service_user": "Пользователь",
    "status.widget.systeminfo.label_storage_path": "Директория хранения",
    "status.widget.systeminfo.label_timezone": "Часовой пояс",
    "status.widget.title_manage_widget": "Управление виджетом",
    "status.widget.uptime.label_process": "Процесс",
    "status.widget.uptime.label_server": "Сервер",
    "status.widget.weather.label_add_city_instructions": "Чтобы включить виджет погоды, пожалуйста, найдите название города на английском языке.",
    "status.widget.weather.label_config_required": "Требуется конфигурация",
    "status.widget.weather.label_config_required_help": "Укажите Ваш город в настройках виджета.",
    "status.widget.weather.label_search_for_your_city": "Укажите Ваш город:",
    "status.widget.weather.title_weather": "Погода",
    "toast.title_error": "Ошибка",
    "toast.title_success": "Успешно",
    "toast.title_warning": "Предупреждение",
    "users.button_add_new_user": "Добавить нового пользователя",
    "users.button_add_user": "Добавить пользователя",
    "users.label_admin_user": "Администратор",
    "users.label_confirm_password": "Подтвердите пароль",
    "users.label_full_name": "Полное имя",
    "users.label_new_password": "Новый пароль",
    "users.label_password": "Пароль",
    "users.label_username": "Имя пользователя",
    "users.setup_2fa": "Настроить ДФА",
    "users.setup_2fa_cannot_setup_2fa": "Невозможно настроить ДФА",
    "users.setup_2fa_disable": "Отключить ДФА",
    "users.setup_2fa_disable_enter_current_password": "Введите свой текущий пароль, чтобы отключить двухфакторную аутентификацию:",
    "users.setup_2fa_disable_success": "Двухфакторная аутентификация отключена.",
    "users.setup_2fa_enable": "Включить ДФА",
    "users.setup_2fa_enabled_success": "Двухфакторная аутентификация включена.",
    "users.setup_2fa_enter_code": "Введите код из Вашего приложения для аутентификаци:",
    "users.setup_2fa_scan_qr_code": "Отсканируйте QR-код ниже с помощью Вашего приложения для аутентификаци:",
    "users.setup_2fa_server_time_out": "Часы Вашего сервера неточны на {{ timeDiffError }} мс. Максимально допустимое значение +/-5000 мс.",
    "users.setup_2fa_warning": "Двухфакторная аутентификация требует, чтобы Ваш сервер Homebridge имел очень точную дату и время для входа в систему. Если Ваш сервер не имеет возможности точно отслеживать время, Вы не должны включать ДФА или рискуете потерять доступ к пользовательскому интерфейсу Homebridge.",
    "users.title_add_user": "Добавить пользователя",
    "users.title_edit_user": "Профиль пользователя",
    "users.title_users": "Пользователи",
    "users.toast_added_new_user": "Новый пользователь добавлен",
    "users.toast_failed_to_add_user": "Не удалось добавить пользователя",
    "users.toast_failed_to_delete_user": "Не удалось удалить пользователя",
    "users.toast_failed_to_update_user": "Не удалось обновить данные пользователя",
    "users.toast_updated_user": "Данные пользователя обновлены",
    "users.toast_user_deleted": "Пользователь удален"
}<|MERGE_RESOLUTION|>--- conflicted
+++ resolved
@@ -62,11 +62,7 @@
     "backup.message_backup_restored": "Резервная копия восстановлена",
     "backup.message_backup_warning": "Архивы резервных копий содержат конфиденциальную информацию и не должны передаваться другим лицам.",
     "backup.message_restore_failed": "Ошибка восстановления из резервной копии",
-<<<<<<< HEAD
-    "backup.message_restore_help_one": "Восстановите резервную копию, созданную ранее с помощью Homebridge Config UI X. Ваша конфигурация Homebridge, кэшированные аксессуары, сопряжение с HomeKit и учетные записи пользователей Homebridge Config UI X будут восстановлены. Все плагины Homebridge, которые Вы установили, также будут загружены из репозитория npm.",
-=======
     "backup.message_restore_help_one": "Восстановите резервную копию, созданную ранее с помощью Homebridge Config UI X. Ваша конфигурация Homebridge, кэшированные аксессуары, сопряжение с HomeKit и учетные записи пользователей Homebridge Config UI X будут восстановлены. Все плагины Homebridge, которые Вы установили, также будут загружены из репозитария npm.",
->>>>>>> 5d55494e
     "backup.message_restore_help_two": "Вам нужно будет войти в Homebridge Config UI X после восстановления с использованием учетных данных из восстановленного инстанса.",
     "backup.message_restore_warning": "Восстановление из резервной копии необратимо перезапишет текущую конфигурацию Homebridge.",
     "backup.title_backup": "Резервное копирование",
@@ -211,11 +207,7 @@
     "reset.title_force_restart_hb_service_short": "Перезапустить службу",
     "reset.title_reset": "Сброс",
     "reset.title_reset_homebridge_accessory": "Сброс аксессуара Homebridge",
-<<<<<<< HEAD
     "reset.title_unpair_bridges_cameras_tv_external_accessories": "Разорвать пару с мостами / камерами / телевизорами / внешними аксессуарами",
-=======
-    "reset.title_unpair_bridges_cameras_tv_external_accessories": "Разорвать пару с Мостами / Камерами / Телевизорами / Внешними Аксессуарами",
->>>>>>> 5d55494e
     "reset.title_warning": "Предупреждение",
     "reset.toast_accessory_reset": "Сброс аксессуаров Homebridge",
     "reset.toast_cached_accessory_removed": "Кэшированный аксессуар удален.",
